--- conflicted
+++ resolved
@@ -105,24 +105,25 @@
     env_file:
       - ./secrets/.env
 
-<<<<<<< HEAD
+  friend_search:
+    build: ./services/api/friend_search
+    container_name: friend_search
+    restart: unless-stopped
+    networks:
+      - transcendence_net
+    volumes:
+      - friend_search_data:/app/data
+    env_file:
+      - ./secrets/.env
+
   result_search:
     build: ./services/api/result_search
     container_name: result_search
-=======
-  friend_search:
-    build: ./services/api/friend_search
-    container_name: friend_search
->>>>>>> 97b207f0
-    restart: unless-stopped
-    networks:
-      - transcendence_net
-    volumes:
-<<<<<<< HEAD
+    restart: unless-stopped
+    networks:
+      - transcendence_net
+    volumes:
       - result_search_data:/app/data
-=======
-      - friend_search_data:/app/data
->>>>>>> 97b207f0
     env_file:
       - ./secrets/.env
 
@@ -268,11 +269,8 @@
   kibana_data: # Kibanaデータ用ボリューム
   auth_data: # authサービス用SQLiteデータ
   user_search_data: # user_searchサービス用SQLiteデータ
-<<<<<<< HEAD
+  friend_search_data: # friend_searchサービス用SQLiteデータ
   result_search_data: # result_searchサービス用SQLiteデータ
-=======
-  friend_search_data: # friend_searchサービス用SQLiteデータ
->>>>>>> 97b207f0
 
 networks:
   transcendence_net:
