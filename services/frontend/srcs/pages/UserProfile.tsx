import React, { useState, useEffect } from 'react';

interface UserProfileProps {
  navigate: (page: string) => void;
  userId?: string;
}

interface UserData {
  userId: number;
  username: string;
  profileImage: string;
  isOnline: boolean;
  rank?: number;
}

<<<<<<< HEAD
// result_searchサービスのAPIレスポンス型
interface Pong2Result {
  id: number;
  username: string;
  opponentUsername: string;
  result: 'win' | 'lose';
  gameDate: string;
}

interface Pong42Result {
  id: number;
  username: string;
=======
interface FriendshipStatus {
  isFollowing: boolean;
  isFollowedBy: boolean;
  isMutual: boolean;
}

interface MockData {
  name: string;
  avatar: string;
>>>>>>> 97b207f0
  rank: number;
  gameDate: string;
}

interface Pong2Stats {
  totalGames: number;
  wins: number;
  losses: number;
  winRate: number;
  recentGames: Pong2Result[];
}

interface Pong42Stats {
  totalGames: number;
  bestRank: number;
  averageRank: number;
  recentGames: Pong42Result[];
}

interface UserStats {
  username: string;
  pong2Stats: Pong2Stats;
  pong42Stats: Pong42Stats;
}

interface APIResponse<T> {
  success: boolean;
  data: T;
  message?: string;
  error?: string;
  timestamp: string;
}

const UserProfile: React.FC<UserProfileProps> = ({ navigate, userId }) => {
  // 状態管理
  const [isFollowing, setIsFollowing] = useState(false);
  const [avatarBorderColor, setAvatarBorderColor] = useState<'green' | 'gray'>('green');
  const [showFollowButton, setShowFollowButton] = useState(true);
  const [userData, setUserData] = useState<UserData | null>(null);
<<<<<<< HEAD
  const [userStats, setUserStats] = useState<UserStats | null>(null);
  const [pong42History, setPong42History] = useState<Pong42Result[]>([]);
  const [loading, setLoading] = useState(true);
  const [error, setError] = useState<string | null>(null);
  // JWT経由でユーザー情報を取得
  useEffect(() => {
    const fetchUserData = async () => {
      try {
        const token = localStorage.getItem('authToken');
        if (!token) {
          setError('Authentication token not found');
          return;
        }

        // ユーザー基本情報を取得
        const userEndpoint = userId 
          ? `/api/user-search/profile/${userId}`
          : '/api/user-search/me';
=======
  const [friendshipStatus, setFriendshipStatus] = useState<FriendshipStatus | null>(null);
  const [loading, setLoading] = useState(true);
  const [error, setError] = useState<string | null>(null);  const [currentUsername, setCurrentUsername] = useState<string | null>(null);

  // JWTトークンから現在のユーザー名を取得
  useEffect(() => {
    const getCurrentUser = () => {
      try {
        const token = localStorage.getItem('authToken');
        if (token) {
          const payload = JSON.parse(atob(token.split('.')[1]));
          setCurrentUsername(payload.username);
        }
      } catch (error) {
        console.error('Failed to decode JWT token:', error);
      }
    };
    getCurrentUser();
  }, []);

  // JWT経由でユーザー情報を取得
  useEffect(() => {
    const fetchUserData = async () => {
      try {          const token = localStorage.getItem('authToken'); // 'jwt_token' から 'authToken' に変更
        
        if (!token) {
          setError('認証が必要です');
          setLoading(false);
          return;
        }

        // ユーザー情報を取得
        const endpoint = userId 
          ? `/api/user-search/profile/${userId}` // プロキシ経由に変更
          : '/api/user-search/me'; // プロキシ経由に変更
>>>>>>> 97b207f0
        
        const userResponse = await fetch(userEndpoint, {
          headers: {
            'Authorization': `Bearer ${token}`,
            'Content-Type': 'application/json'
          }
        });
        
<<<<<<< HEAD
        if (!userResponse.ok) {
=======
        if (response.ok) {
          const result = await response.json();
          setUserData(result.data);
          
          // 他のユーザーのプロフィールを見ている場合、フレンド状態をチェック
          if (userId && result.data?.username) {
            const friendStatusResponse = await fetch(`/api/friend-search/status/${result.data.username}`, {
              headers: {
                'Authorization': `Bearer ${token}`,
                'Content-Type': 'application/json'
              }
            });            if (friendStatusResponse.ok) {
              const friendResult = await friendStatusResponse.json();
              setFriendshipStatus(friendResult.data);
              setIsFollowing(friendResult.data.isFollowing);
              
              // オンライン状態の判定：画面を見ている かつ 相互フォロー状態
              const isActuallyOnline = result.data.isOnline && friendResult.data.isMutual;
              setAvatarBorderColor(isActuallyOnline ? 'green' : 'gray');
            } else {
              // フレンド状態が取得できない場合は、デフォルトでオフライン扱い
              setAvatarBorderColor('gray');
            }          } else {
            // 自分のプロフィールの場合は、そのままオンライン状態を使用
            setAvatarBorderColor(result.data.isOnline ? 'green' : 'gray');
          }
          
          // フォローボタンの表示判定: 他のユーザーかつ自分自身でない場合のみ表示
          const isOtherUser = !!userId && result.data?.username;
          const isNotSelf = result.data?.username !== currentUsername;
          setShowFollowButton(isOtherUser && isNotSelf);
        } else {
>>>>>>> 97b207f0
          setError('Failed to fetch user data');
          return;
        }

        const userResult = await userResponse.json();
        setUserData(userResult.data);
        setAvatarBorderColor(userResult.data.isOnline ? 'green' : 'gray');
        setShowFollowButton(!!userId);

        // 対戦統計情報を取得
        const targetUsername = userId || userResult.data.username;
        const statsResponse = await fetch(`/api/results/stats/${targetUsername}`, {
          headers: {
            'Authorization': `Bearer ${token}`,
            'Content-Type': 'application/json'
          }
        });

        if (statsResponse.ok) {
          const statsResult = await statsResponse.json();
          setUserStats(statsResult.data);
        }

        // PONG42の履歴データを取得（グラフ用）
        const pong42Response = await fetch(`/api/results/pong42/${targetUsername}?limit=20`, {
          headers: {
            'Authorization': `Bearer ${token}`,
            'Content-Type': 'application/json'
          }
        });

        if (pong42Response.ok) {
          const pong42Result = await pong42Response.json();
          setPong42History(pong42Result.data);
        }

      } catch (error) {
        console.error('Failed to fetch user data:', error);
        setError('Failed to fetch user data');
      } finally {
        setLoading(false);
      }
<<<<<<< HEAD
    };

    fetchUserData();
  }, [userId]);
  // PONG42のランキング推移グラフを生成する関数
  const generateRankingGraph = () => {
    if (!pong42History || pong42History.length === 0) {
      return "0,50 100,50 200,50 300,50 400,50 500,50"; // デフォルトライン
    }

    // 日付でソートして最新20件を使用
    const sortedHistory = [...pong42History]
      .sort((a, b) => new Date(a.gameDate).getTime() - new Date(b.gameDate).getTime())
      .slice(-6); // 最新6件を使用

    if (sortedHistory.length < 2) {
      return "0,50 100,50 200,50 300,50 400,50 500,50";
    }

    // ランクを0-100の範囲にマッピング（1位=100、42位=0）
    const points = sortedHistory.map((result, index) => {
      const x = (index / (sortedHistory.length - 1)) * 600;
      const y = 100 - ((result.rank - 1) / 41) * 100; // 1-42を100-0にマッピング
      return `${x},${y}`;
    });

    return points.join(' ');
  };

  // フォロー状態の切り替え
  const toggleFollow = () => {
    setIsFollowing(!isFollowing);
=======
    };    fetchUserData();
  }, [userId, currentUsername]);

  // モックデータ（フォールバック用）
  const mockData = {
    name: userId || "NAME",
    avatar: "/images/avatar/default_avatar.png",
    rank: 42.00,
    // PONG42のランキング履歴（グラフ用）
    pong42RankHistory: [
      { date: "2024/05/01", rank: 45 },
      { date: "2024/05/08", rank: 38 },
      { date: "2024/05/15", rank: 50 },
      { date: "2024/05/22", rank: 35 },
      { date: "2024/05/29", rank: 42 },
      { date: "2024/06/05", rank: 48 },
    ],
    // PONG2の対戦履歴
    pong2History: [
      { date: "yyyy / mm / dd / hh:mm", isWin: true, opponentAvatar: "/images/avatar/default_avatar1.png" },
      { date: "yyyy / mm / dd / hh:mm", isWin: false, opponentAvatar: "/images/avatar/default_avatar1.png" },
      { date: "yyyy / mm / dd / hh:mm", isWin: true, opponentAvatar: "/images/avatar/default_avatar1.png" },
      { date: "yyyy / mm / dd / hh:mm", isWin: true, opponentAvatar: "/images/avatar/default_avatar1.png" },
    ],
  };  // フォロー状態の切り替え
  const toggleFollow = async () => {
    if (!userData || !friendshipStatus) return;
    
    try {
      const token = localStorage.getItem('authToken');
      if (!token) {
        setError('認証が必要です');
        return;
      }

      if (isFollowing) {
        // アンフォロー実行
        const response = await fetch(`/api/friend-search/unfollow/${userData.username}`, {
          method: 'DELETE',
          headers: {
            'Authorization': `Bearer ${token}`,
            'Content-Type': 'application/json'
          }
        });        if (response.ok) {
          setIsFollowing(false);
          setFriendshipStatus(prev => prev ? {
            ...prev,
            isFollowing: false,
            isMutual: prev.isFollowedBy && false
          } : null);
          
          // 双方向フォローでなくなったため、オンライン状態に関係なくグレーに変更
          setAvatarBorderColor('gray');
        } else {
          throw new Error('アンフォローに失敗しました');
        }
      } else {
        // フォロー実行
        const response = await fetch('/api/friend-search/follow', {
          method: 'POST',
          headers: {
            'Authorization': `Bearer ${token}`,
            'Content-Type': 'application/json'
          },
          body: JSON.stringify({ username: userData.username })
        });        if (response.ok) {
          setIsFollowing(true);
          setFriendshipStatus(prev => prev ? {
            ...prev,
            isFollowing: true,
            isMutual: prev.isFollowedBy && true
          } : null);
          
          // 双方向フォローになった場合 かつ オンライン状態の場合のみ緑色に変更
          const newIsMutual = friendshipStatus?.isFollowedBy && true;
          const isActuallyOnline = userData.isOnline && newIsMutual;
          setAvatarBorderColor(isActuallyOnline ? 'green' : 'gray');
        } else {
          throw new Error('フォローに失敗しました');
        }
      }
    } catch (error) {
      console.error('フォロー状態の変更に失敗:', error);
      setError('フォロー状態の変更に失敗しました');
    }
>>>>>>> 97b207f0
  };

  // ローディング状態の表示
  if (loading) {
    return (
      <div className="bg-[#FFFFFF] min-h-screen flex items-center justify-center">
        <p className="text-2xl text-gray-500">Loading...</p>
      </div>
    );
  }

  // エラー状態の表示
  if (error) {
    return (
      <div className="bg-[#FFFFFF] min-h-screen flex items-center justify-center">
        <p className="text-2xl text-red-500">{error}</p>
      </div>
    );  }
  
  // 型安全なプロパティアクセス用のヘルパー関数
  const getDisplayName = () => {
    if (userData) return userData.username;
    return "Unknown User";
  };
  
  const getDisplayImage = () => {
    if (userData) return userData.profileImage;
    return "/images/avatar/default_avatar.png";
  };
  
  const getDisplayRank = () => {
    if (userStats && userStats.pong42Stats.bestRank > 0) {
      return userStats.pong42Stats.bestRank;
    }
    return 0;
  };

  // 日付フォーマット関数
  const formatDate = (dateString: string) => {
    const date = new Date(dateString);
    return date.toLocaleDateString('ja-JP', {
      year: 'numeric',
      month: '2-digit',
      day: '2-digit',
      hour: '2-digit',
      minute: '2-digit'
    }).replace(/\//g, ' / ');
  };return (
    <div className="bg-[#FFFFFF] min-h-screen p-4 relative font-sans text-[#5C5E7A]">
      <main className="max-w-7xl mx-auto flex justify-center items-start gap-12 pt-8">        {/* 左側: アバターと名前 */}
        <section className="flex flex-col items-center justify-start pt-12 space-y-6">
          <div className="relative">
            {/* アバターコンテナ */}            <div className={`w-56 h-56 rounded-full border-[8px] ${
              avatarBorderColor === 'green' ? 'border-green-400' : 'border-gray-400'
            } bg-white flex items-center justify-center p-1`}>              <img
                src={getDisplayImage()}
                alt={`${getDisplayName()}'s Avatar`}
                className="w-full h-full object-cover rounded-full"
              />
            </div>
            {/* フォロー/アンフォローボタン */}
            {showFollowButton && (
              <button
                onClick={toggleFollow}
                className="absolute bottom-1 -right-1 transition-transform hover:scale-105"
              >
                <img
                  src={isFollowing ? "/images/icons/unfollow.svg" : "/images/icons/follow.svg"}
                  alt={isFollowing ? "Unfollow" : "Follow"}
                  className="w-12 h-12"
                />
              </button>
            )}
          </div>          <h1 className="text-6xl font-medium tracking-wider text-gray-600 text-center">
            {getDisplayName()}
          </h1>
        </section>        {/* 中央: ランキング、グラフ、戦績 */}
        <section className="flex-1 max-w-2xl flex flex-col space-y-8 pt-4">          {/* PONG42ランキング */}
          <div className="flex justify-center items-center space-x-4">
             <p className="text-8xl font-light text-gray-500 text-center">
               #{getDisplayRank() || "N/A"}
             </p>
          </div>

          {/* 統計情報 */}
          {userStats && (
            <div className="grid grid-cols-2 gap-6 mb-6">
              <div className="bg-gray-50 p-4 rounded-lg">
                <h3 className="text-lg font-medium text-gray-700 mb-2">PONG2 統計</h3>
                <p className="text-sm text-gray-600">総試合数: {userStats.pong2Stats.totalGames}</p>
                <p className="text-sm text-gray-600">勝利: {userStats.pong2Stats.wins}</p>
                <p className="text-sm text-gray-600">敗北: {userStats.pong2Stats.losses}</p>
                <p className="text-sm text-gray-600">勝率: {userStats.pong2Stats.winRate.toFixed(1)}%</p>
              </div>
              <div className="bg-gray-50 p-4 rounded-lg">
                <h3 className="text-lg font-medium text-gray-700 mb-2">PONG42 統計</h3>
                <p className="text-sm text-gray-600">総試合数: {userStats.pong42Stats.totalGames}</p>
                <p className="text-sm text-gray-600">最高順位: #{userStats.pong42Stats.bestRank}</p>
                <p className="text-sm text-gray-600">平均順位: #{userStats.pong42Stats.averageRank.toFixed(1)}</p>
              </div>
            </div>
          )}

          {/* PONG42ランキング推移グラフ */}
          <div className="w-full h-48">
             <svg className="w-full h-full" viewBox="0 0 600 100" preserveAspectRatio="none">
              <polyline
                fill="none"
                stroke="#9496A6"
                strokeWidth="2.5"
                points={generateRankingGraph()}
              />
            </svg>
          </div>

          {/* PONG2戦績リスト */}
          <div className="space-y-4">
            {userStats?.pong2Stats.recentGames?.map((match, index) => (
              <div key={index} className="flex items-center justify-between py-2">
                <div className="flex items-center space-x-6">
                  {/* 勝利時のみ表示される勝利アイコン */}
                  {match.result === 'win' && (
                    <div className="w-10 h-10 flex items-center justify-center">
                      <img
                        src="/images/icons/win.svg"
                        alt="Win"
                        className="w-8 h-8"
                      />
                    </div>
                  )}
                  {match.result === 'lose' && (
                    <div className="w-10 h-10"></div>
                  )}
                  <span className="text-lg text-[#9496A6] tracking-wide text-center">
                    {formatDate(match.gameDate)}
                  </span>
                </div>
                {/* 対戦相手の情報 */}
                <div className="flex items-center space-x-2">
                  <span className="text-sm text-gray-500">{match.opponentUsername}</span>
                  <div className="w-12 h-12 rounded-full overflow-hidden bg-gray-200">
                    <img
                      src="/images/avatar/default_avatar1.png"
                      alt="Opponent Avatar"
                      className="w-full h-full object-cover"
                    />
                  </div>
                </div>
              </div>
            ))}
            {(!userStats?.pong2Stats.recentGames || userStats.pong2Stats.recentGames.length === 0) && (
              <div className="text-center text-gray-500 py-8">
                対戦履歴がありません
              </div>
            )}
          </div>
        </section>

      </main>      {/* 右下: マイページボタン */}
      <button
        onClick={() => navigate('MyPage')}
        className="absolute bottom-4 right-4 transition-transform hover:scale-105"
      >
        <img
          src="/images/icons/mypage.svg"
          alt="MyPage"
          className="w-16 h-16"
        />
      </button>      {/* デバッグ用のコントロールパネル（開発時のみ表示） */}
      <div className="absolute top-2 right-2 space-y-2 text-sm">
        <button
          onClick={() => setAvatarBorderColor(avatarBorderColor === 'green' ? 'gray' : 'green')}
          className="block px-3 py-1 bg-blue-500 text-white rounded"
        >
          アバター縁色切替: {avatarBorderColor}
        </button>
        <button
          onClick={() => setShowFollowButton(!showFollowButton)}
          className="block px-3 py-1 bg-purple-500 text-white rounded"
        >
          フォローボタン: {showFollowButton ? '表示' : '非表示'}
        </button>
      </div>

    </div>
  );
};

export default UserProfile;
<|MERGE_RESOLUTION|>--- conflicted
+++ resolved
@@ -1,529 +1,352 @@
-import React, { useState, useEffect } from 'react';
-
-interface UserProfileProps {
-  navigate: (page: string) => void;
-  userId?: string;
-}
-
-interface UserData {
-  userId: number;
-  username: string;
-  profileImage: string;
-  isOnline: boolean;
-  rank?: number;
-}
-
-<<<<<<< HEAD
-// result_searchサービスのAPIレスポンス型
-interface Pong2Result {
-  id: number;
-  username: string;
-  opponentUsername: string;
-  result: 'win' | 'lose';
-  gameDate: string;
-}
-
-interface Pong42Result {
-  id: number;
-  username: string;
-=======
-interface FriendshipStatus {
-  isFollowing: boolean;
-  isFollowedBy: boolean;
-  isMutual: boolean;
-}
-
-interface MockData {
-  name: string;
-  avatar: string;
->>>>>>> 97b207f0
-  rank: number;
-  gameDate: string;
-}
-
-interface Pong2Stats {
-  totalGames: number;
-  wins: number;
-  losses: number;
-  winRate: number;
-  recentGames: Pong2Result[];
-}
-
-interface Pong42Stats {
-  totalGames: number;
-  bestRank: number;
-  averageRank: number;
-  recentGames: Pong42Result[];
-}
-
-interface UserStats {
-  username: string;
-  pong2Stats: Pong2Stats;
-  pong42Stats: Pong42Stats;
-}
-
-interface APIResponse<T> {
-  success: boolean;
-  data: T;
-  message?: string;
-  error?: string;
-  timestamp: string;
-}
-
-const UserProfile: React.FC<UserProfileProps> = ({ navigate, userId }) => {
-  // 状態管理
-  const [isFollowing, setIsFollowing] = useState(false);
-  const [avatarBorderColor, setAvatarBorderColor] = useState<'green' | 'gray'>('green');
-  const [showFollowButton, setShowFollowButton] = useState(true);
-  const [userData, setUserData] = useState<UserData | null>(null);
-<<<<<<< HEAD
-  const [userStats, setUserStats] = useState<UserStats | null>(null);
-  const [pong42History, setPong42History] = useState<Pong42Result[]>([]);
-  const [loading, setLoading] = useState(true);
-  const [error, setError] = useState<string | null>(null);
-  // JWT経由でユーザー情報を取得
-  useEffect(() => {
-    const fetchUserData = async () => {
-      try {
-        const token = localStorage.getItem('authToken');
-        if (!token) {
-          setError('Authentication token not found');
-          return;
-        }
-
-        // ユーザー基本情報を取得
-        const userEndpoint = userId 
-          ? `/api/user-search/profile/${userId}`
-          : '/api/user-search/me';
-=======
-  const [friendshipStatus, setFriendshipStatus] = useState<FriendshipStatus | null>(null);
-  const [loading, setLoading] = useState(true);
-  const [error, setError] = useState<string | null>(null);  const [currentUsername, setCurrentUsername] = useState<string | null>(null);
-
-  // JWTトークンから現在のユーザー名を取得
-  useEffect(() => {
-    const getCurrentUser = () => {
-      try {
-        const token = localStorage.getItem('authToken');
-        if (token) {
-          const payload = JSON.parse(atob(token.split('.')[1]));
-          setCurrentUsername(payload.username);
-        }
-      } catch (error) {
-        console.error('Failed to decode JWT token:', error);
-      }
-    };
-    getCurrentUser();
-  }, []);
-
-  // JWT経由でユーザー情報を取得
-  useEffect(() => {
-    const fetchUserData = async () => {
-      try {          const token = localStorage.getItem('authToken'); // 'jwt_token' から 'authToken' に変更
-        
-        if (!token) {
-          setError('認証が必要です');
-          setLoading(false);
-          return;
-        }
-
-        // ユーザー情報を取得
-        const endpoint = userId 
-          ? `/api/user-search/profile/${userId}` // プロキシ経由に変更
-          : '/api/user-search/me'; // プロキシ経由に変更
->>>>>>> 97b207f0
-        
-        const userResponse = await fetch(userEndpoint, {
-          headers: {
-            'Authorization': `Bearer ${token}`,
-            'Content-Type': 'application/json'
-          }
-        });
-        
-<<<<<<< HEAD
-        if (!userResponse.ok) {
-=======
-        if (response.ok) {
-          const result = await response.json();
-          setUserData(result.data);
-          
-          // 他のユーザーのプロフィールを見ている場合、フレンド状態をチェック
-          if (userId && result.data?.username) {
-            const friendStatusResponse = await fetch(`/api/friend-search/status/${result.data.username}`, {
-              headers: {
-                'Authorization': `Bearer ${token}`,
-                'Content-Type': 'application/json'
-              }
-            });            if (friendStatusResponse.ok) {
-              const friendResult = await friendStatusResponse.json();
-              setFriendshipStatus(friendResult.data);
-              setIsFollowing(friendResult.data.isFollowing);
-              
-              // オンライン状態の判定：画面を見ている かつ 相互フォロー状態
-              const isActuallyOnline = result.data.isOnline && friendResult.data.isMutual;
-              setAvatarBorderColor(isActuallyOnline ? 'green' : 'gray');
-            } else {
-              // フレンド状態が取得できない場合は、デフォルトでオフライン扱い
-              setAvatarBorderColor('gray');
-            }          } else {
-            // 自分のプロフィールの場合は、そのままオンライン状態を使用
-            setAvatarBorderColor(result.data.isOnline ? 'green' : 'gray');
-          }
-          
-          // フォローボタンの表示判定: 他のユーザーかつ自分自身でない場合のみ表示
-          const isOtherUser = !!userId && result.data?.username;
-          const isNotSelf = result.data?.username !== currentUsername;
-          setShowFollowButton(isOtherUser && isNotSelf);
-        } else {
->>>>>>> 97b207f0
-          setError('Failed to fetch user data');
-          return;
-        }
-
-        const userResult = await userResponse.json();
-        setUserData(userResult.data);
-        setAvatarBorderColor(userResult.data.isOnline ? 'green' : 'gray');
-        setShowFollowButton(!!userId);
-
-        // 対戦統計情報を取得
-        const targetUsername = userId || userResult.data.username;
-        const statsResponse = await fetch(`/api/results/stats/${targetUsername}`, {
-          headers: {
-            'Authorization': `Bearer ${token}`,
-            'Content-Type': 'application/json'
-          }
-        });
-
-        if (statsResponse.ok) {
-          const statsResult = await statsResponse.json();
-          setUserStats(statsResult.data);
-        }
-
-        // PONG42の履歴データを取得（グラフ用）
-        const pong42Response = await fetch(`/api/results/pong42/${targetUsername}?limit=20`, {
-          headers: {
-            'Authorization': `Bearer ${token}`,
-            'Content-Type': 'application/json'
-          }
-        });
-
-        if (pong42Response.ok) {
-          const pong42Result = await pong42Response.json();
-          setPong42History(pong42Result.data);
-        }
-
-      } catch (error) {
-        console.error('Failed to fetch user data:', error);
-        setError('Failed to fetch user data');
-      } finally {
-        setLoading(false);
-      }
-<<<<<<< HEAD
-    };
-
-    fetchUserData();
-  }, [userId]);
-  // PONG42のランキング推移グラフを生成する関数
-  const generateRankingGraph = () => {
-    if (!pong42History || pong42History.length === 0) {
-      return "0,50 100,50 200,50 300,50 400,50 500,50"; // デフォルトライン
-    }
-
-    // 日付でソートして最新20件を使用
-    const sortedHistory = [...pong42History]
-      .sort((a, b) => new Date(a.gameDate).getTime() - new Date(b.gameDate).getTime())
-      .slice(-6); // 最新6件を使用
-
-    if (sortedHistory.length < 2) {
-      return "0,50 100,50 200,50 300,50 400,50 500,50";
-    }
-
-    // ランクを0-100の範囲にマッピング（1位=100、42位=0）
-    const points = sortedHistory.map((result, index) => {
-      const x = (index / (sortedHistory.length - 1)) * 600;
-      const y = 100 - ((result.rank - 1) / 41) * 100; // 1-42を100-0にマッピング
-      return `${x},${y}`;
-    });
-
-    return points.join(' ');
-  };
-
-  // フォロー状態の切り替え
-  const toggleFollow = () => {
-    setIsFollowing(!isFollowing);
-=======
-    };    fetchUserData();
-  }, [userId, currentUsername]);
-
-  // モックデータ（フォールバック用）
-  const mockData = {
-    name: userId || "NAME",
-    avatar: "/images/avatar/default_avatar.png",
-    rank: 42.00,
-    // PONG42のランキング履歴（グラフ用）
-    pong42RankHistory: [
-      { date: "2024/05/01", rank: 45 },
-      { date: "2024/05/08", rank: 38 },
-      { date: "2024/05/15", rank: 50 },
-      { date: "2024/05/22", rank: 35 },
-      { date: "2024/05/29", rank: 42 },
-      { date: "2024/06/05", rank: 48 },
-    ],
-    // PONG2の対戦履歴
-    pong2History: [
-      { date: "yyyy / mm / dd / hh:mm", isWin: true, opponentAvatar: "/images/avatar/default_avatar1.png" },
-      { date: "yyyy / mm / dd / hh:mm", isWin: false, opponentAvatar: "/images/avatar/default_avatar1.png" },
-      { date: "yyyy / mm / dd / hh:mm", isWin: true, opponentAvatar: "/images/avatar/default_avatar1.png" },
-      { date: "yyyy / mm / dd / hh:mm", isWin: true, opponentAvatar: "/images/avatar/default_avatar1.png" },
-    ],
-  };  // フォロー状態の切り替え
-  const toggleFollow = async () => {
-    if (!userData || !friendshipStatus) return;
-    
-    try {
-      const token = localStorage.getItem('authToken');
-      if (!token) {
-        setError('認証が必要です');
-        return;
-      }
-
-      if (isFollowing) {
-        // アンフォロー実行
-        const response = await fetch(`/api/friend-search/unfollow/${userData.username}`, {
-          method: 'DELETE',
-          headers: {
-            'Authorization': `Bearer ${token}`,
-            'Content-Type': 'application/json'
-          }
-        });        if (response.ok) {
-          setIsFollowing(false);
-          setFriendshipStatus(prev => prev ? {
-            ...prev,
-            isFollowing: false,
-            isMutual: prev.isFollowedBy && false
-          } : null);
-          
-          // 双方向フォローでなくなったため、オンライン状態に関係なくグレーに変更
-          setAvatarBorderColor('gray');
-        } else {
-          throw new Error('アンフォローに失敗しました');
-        }
-      } else {
-        // フォロー実行
-        const response = await fetch('/api/friend-search/follow', {
-          method: 'POST',
-          headers: {
-            'Authorization': `Bearer ${token}`,
-            'Content-Type': 'application/json'
-          },
-          body: JSON.stringify({ username: userData.username })
-        });        if (response.ok) {
-          setIsFollowing(true);
-          setFriendshipStatus(prev => prev ? {
-            ...prev,
-            isFollowing: true,
-            isMutual: prev.isFollowedBy && true
-          } : null);
-          
-          // 双方向フォローになった場合 かつ オンライン状態の場合のみ緑色に変更
-          const newIsMutual = friendshipStatus?.isFollowedBy && true;
-          const isActuallyOnline = userData.isOnline && newIsMutual;
-          setAvatarBorderColor(isActuallyOnline ? 'green' : 'gray');
-        } else {
-          throw new Error('フォローに失敗しました');
-        }
-      }
-    } catch (error) {
-      console.error('フォロー状態の変更に失敗:', error);
-      setError('フォロー状態の変更に失敗しました');
-    }
->>>>>>> 97b207f0
-  };
-
-  // ローディング状態の表示
-  if (loading) {
-    return (
-      <div className="bg-[#FFFFFF] min-h-screen flex items-center justify-center">
-        <p className="text-2xl text-gray-500">Loading...</p>
-      </div>
-    );
-  }
-
-  // エラー状態の表示
-  if (error) {
-    return (
-      <div className="bg-[#FFFFFF] min-h-screen flex items-center justify-center">
-        <p className="text-2xl text-red-500">{error}</p>
-      </div>
-    );  }
-  
-  // 型安全なプロパティアクセス用のヘルパー関数
-  const getDisplayName = () => {
-    if (userData) return userData.username;
-    return "Unknown User";
-  };
-  
-  const getDisplayImage = () => {
-    if (userData) return userData.profileImage;
-    return "/images/avatar/default_avatar.png";
-  };
-  
-  const getDisplayRank = () => {
-    if (userStats && userStats.pong42Stats.bestRank > 0) {
-      return userStats.pong42Stats.bestRank;
-    }
-    return 0;
-  };
-
-  // 日付フォーマット関数
-  const formatDate = (dateString: string) => {
-    const date = new Date(dateString);
-    return date.toLocaleDateString('ja-JP', {
-      year: 'numeric',
-      month: '2-digit',
-      day: '2-digit',
-      hour: '2-digit',
-      minute: '2-digit'
-    }).replace(/\//g, ' / ');
-  };return (
-    <div className="bg-[#FFFFFF] min-h-screen p-4 relative font-sans text-[#5C5E7A]">
-      <main className="max-w-7xl mx-auto flex justify-center items-start gap-12 pt-8">        {/* 左側: アバターと名前 */}
-        <section className="flex flex-col items-center justify-start pt-12 space-y-6">
-          <div className="relative">
-            {/* アバターコンテナ */}            <div className={`w-56 h-56 rounded-full border-[8px] ${
-              avatarBorderColor === 'green' ? 'border-green-400' : 'border-gray-400'
-            } bg-white flex items-center justify-center p-1`}>              <img
-                src={getDisplayImage()}
-                alt={`${getDisplayName()}'s Avatar`}
-                className="w-full h-full object-cover rounded-full"
-              />
-            </div>
-            {/* フォロー/アンフォローボタン */}
-            {showFollowButton && (
-              <button
-                onClick={toggleFollow}
-                className="absolute bottom-1 -right-1 transition-transform hover:scale-105"
-              >
-                <img
-                  src={isFollowing ? "/images/icons/unfollow.svg" : "/images/icons/follow.svg"}
-                  alt={isFollowing ? "Unfollow" : "Follow"}
-                  className="w-12 h-12"
-                />
-              </button>
-            )}
-          </div>          <h1 className="text-6xl font-medium tracking-wider text-gray-600 text-center">
-            {getDisplayName()}
-          </h1>
-        </section>        {/* 中央: ランキング、グラフ、戦績 */}
-        <section className="flex-1 max-w-2xl flex flex-col space-y-8 pt-4">          {/* PONG42ランキング */}
-          <div className="flex justify-center items-center space-x-4">
-             <p className="text-8xl font-light text-gray-500 text-center">
-               #{getDisplayRank() || "N/A"}
-             </p>
-          </div>
-
-          {/* 統計情報 */}
-          {userStats && (
-            <div className="grid grid-cols-2 gap-6 mb-6">
-              <div className="bg-gray-50 p-4 rounded-lg">
-                <h3 className="text-lg font-medium text-gray-700 mb-2">PONG2 統計</h3>
-                <p className="text-sm text-gray-600">総試合数: {userStats.pong2Stats.totalGames}</p>
-                <p className="text-sm text-gray-600">勝利: {userStats.pong2Stats.wins}</p>
-                <p className="text-sm text-gray-600">敗北: {userStats.pong2Stats.losses}</p>
-                <p className="text-sm text-gray-600">勝率: {userStats.pong2Stats.winRate.toFixed(1)}%</p>
-              </div>
-              <div className="bg-gray-50 p-4 rounded-lg">
-                <h3 className="text-lg font-medium text-gray-700 mb-2">PONG42 統計</h3>
-                <p className="text-sm text-gray-600">総試合数: {userStats.pong42Stats.totalGames}</p>
-                <p className="text-sm text-gray-600">最高順位: #{userStats.pong42Stats.bestRank}</p>
-                <p className="text-sm text-gray-600">平均順位: #{userStats.pong42Stats.averageRank.toFixed(1)}</p>
-              </div>
-            </div>
-          )}
-
-          {/* PONG42ランキング推移グラフ */}
-          <div className="w-full h-48">
-             <svg className="w-full h-full" viewBox="0 0 600 100" preserveAspectRatio="none">
-              <polyline
-                fill="none"
-                stroke="#9496A6"
-                strokeWidth="2.5"
-                points={generateRankingGraph()}
-              />
-            </svg>
-          </div>
-
-          {/* PONG2戦績リスト */}
-          <div className="space-y-4">
-            {userStats?.pong2Stats.recentGames?.map((match, index) => (
-              <div key={index} className="flex items-center justify-between py-2">
-                <div className="flex items-center space-x-6">
-                  {/* 勝利時のみ表示される勝利アイコン */}
-                  {match.result === 'win' && (
-                    <div className="w-10 h-10 flex items-center justify-center">
-                      <img
-                        src="/images/icons/win.svg"
-                        alt="Win"
-                        className="w-8 h-8"
-                      />
-                    </div>
-                  )}
-                  {match.result === 'lose' && (
-                    <div className="w-10 h-10"></div>
-                  )}
-                  <span className="text-lg text-[#9496A6] tracking-wide text-center">
-                    {formatDate(match.gameDate)}
-                  </span>
-                </div>
-                {/* 対戦相手の情報 */}
-                <div className="flex items-center space-x-2">
-                  <span className="text-sm text-gray-500">{match.opponentUsername}</span>
-                  <div className="w-12 h-12 rounded-full overflow-hidden bg-gray-200">
-                    <img
-                      src="/images/avatar/default_avatar1.png"
-                      alt="Opponent Avatar"
-                      className="w-full h-full object-cover"
-                    />
-                  </div>
-                </div>
-              </div>
-            ))}
-            {(!userStats?.pong2Stats.recentGames || userStats.pong2Stats.recentGames.length === 0) && (
-              <div className="text-center text-gray-500 py-8">
-                対戦履歴がありません
-              </div>
-            )}
-          </div>
-        </section>
-
-      </main>      {/* 右下: マイページボタン */}
-      <button
-        onClick={() => navigate('MyPage')}
-        className="absolute bottom-4 right-4 transition-transform hover:scale-105"
-      >
-        <img
-          src="/images/icons/mypage.svg"
-          alt="MyPage"
-          className="w-16 h-16"
-        />
-      </button>      {/* デバッグ用のコントロールパネル（開発時のみ表示） */}
-      <div className="absolute top-2 right-2 space-y-2 text-sm">
-        <button
-          onClick={() => setAvatarBorderColor(avatarBorderColor === 'green' ? 'gray' : 'green')}
-          className="block px-3 py-1 bg-blue-500 text-white rounded"
-        >
-          アバター縁色切替: {avatarBorderColor}
-        </button>
-        <button
-          onClick={() => setShowFollowButton(!showFollowButton)}
-          className="block px-3 py-1 bg-purple-500 text-white rounded"
-        >
-          フォローボタン: {showFollowButton ? '表示' : '非表示'}
-        </button>
-      </div>
-
-    </div>
-  );
-};
-
-export default UserProfile;
+import React, { useState, useEffect } from 'react';
+
+interface UserProfileProps {
+  navigate: (page: string) => void;
+  userId?: string;
+}
+
+interface UserData {
+  userId: number;
+  username: string;
+  profileImage: string;
+  isOnline: boolean;
+  rank?: number;
+}
+
+interface FriendshipStatus {
+  isFollowing: boolean;
+  isFollowedBy: boolean;
+  isMutual: boolean;
+}
+
+interface MockData {
+  name: string;
+  avatar: string;
+  rank: number;
+  pong42RankHistory: { date: string; rank: number; }[];
+  pong2History: { date: string; isWin: boolean; opponentAvatar: string; }[];
+}
+
+const UserProfile: React.FC<UserProfileProps> = ({ navigate, userId }) => {
+  // 状態管理
+  const [isFollowing, setIsFollowing] = useState(false);
+  const [avatarBorderColor, setAvatarBorderColor] = useState<'green' | 'gray'>('green');
+  const [showFollowButton, setShowFollowButton] = useState(true);
+  const [userData, setUserData] = useState<UserData | null>(null);
+  const [friendshipStatus, setFriendshipStatus] = useState<FriendshipStatus | null>(null);
+  const [loading, setLoading] = useState(true);
+  const [error, setError] = useState<string | null>(null);  const [currentUsername, setCurrentUsername] = useState<string | null>(null);
+
+  // JWTトークンから現在のユーザー名を取得
+  useEffect(() => {
+    const getCurrentUser = () => {
+      try {
+        const token = localStorage.getItem('authToken');
+        if (token) {
+          const payload = JSON.parse(atob(token.split('.')[1]));
+          setCurrentUsername(payload.username);
+        }
+      } catch (error) {
+        console.error('Failed to decode JWT token:', error);
+      }
+    };
+    getCurrentUser();
+  }, []);
+
+  // JWT経由でユーザー情報を取得
+  useEffect(() => {
+    const fetchUserData = async () => {
+      try {          const token = localStorage.getItem('authToken'); // 'jwt_token' から 'authToken' に変更
+        
+        if (!token) {
+          setError('認証が必要です');
+          setLoading(false);
+          return;
+        }
+
+        // ユーザー情報を取得
+        const endpoint = userId 
+          ? `/api/user-search/profile/${userId}` // プロキシ経由に変更
+          : '/api/user-search/me'; // プロキシ経由に変更
+        
+        const response = await fetch(endpoint, {
+          headers: {
+            'Authorization': `Bearer ${token}`,
+            'Content-Type': 'application/json'
+          }
+        });
+        
+        if (response.ok) {
+          const result = await response.json();
+          setUserData(result.data);
+          
+          // 他のユーザーのプロフィールを見ている場合、フレンド状態をチェック
+          if (userId && result.data?.username) {
+            const friendStatusResponse = await fetch(`/api/friend-search/status/${result.data.username}`, {
+              headers: {
+                'Authorization': `Bearer ${token}`,
+                'Content-Type': 'application/json'
+              }
+            });            if (friendStatusResponse.ok) {
+              const friendResult = await friendStatusResponse.json();
+              setFriendshipStatus(friendResult.data);
+              setIsFollowing(friendResult.data.isFollowing);
+              
+              // オンライン状態の判定：画面を見ている かつ 相互フォロー状態
+              const isActuallyOnline = result.data.isOnline && friendResult.data.isMutual;
+              setAvatarBorderColor(isActuallyOnline ? 'green' : 'gray');
+            } else {
+              // フレンド状態が取得できない場合は、デフォルトでオフライン扱い
+              setAvatarBorderColor('gray');
+            }          } else {
+            // 自分のプロフィールの場合は、そのままオンライン状態を使用
+            setAvatarBorderColor(result.data.isOnline ? 'green' : 'gray');
+          }
+          
+          // フォローボタンの表示判定: 他のユーザーかつ自分自身でない場合のみ表示
+          const isOtherUser = !!userId && result.data?.username;
+          const isNotSelf = result.data?.username !== currentUsername;
+          setShowFollowButton(isOtherUser && isNotSelf);
+        } else {
+          setError('Failed to fetch user data');
+        }
+      } catch (error) {
+        console.error('Failed to fetch user data:', error);
+        setError('Failed to fetch user data');
+      } finally {
+        setLoading(false);
+      }
+    };    fetchUserData();
+  }, [userId, currentUsername]);
+
+  // モックデータ（フォールバック用）
+  const mockData = {
+    name: userId || "NAME",
+    avatar: "/images/avatar/default_avatar.png",
+    rank: 42.00,
+    // PONG42のランキング履歴（グラフ用）
+    pong42RankHistory: [
+      { date: "2024/05/01", rank: 45 },
+      { date: "2024/05/08", rank: 38 },
+      { date: "2024/05/15", rank: 50 },
+      { date: "2024/05/22", rank: 35 },
+      { date: "2024/05/29", rank: 42 },
+      { date: "2024/06/05", rank: 48 },
+    ],
+    // PONG2の対戦履歴
+    pong2History: [
+      { date: "yyyy / mm / dd / hh:mm", isWin: true, opponentAvatar: "/images/avatar/default_avatar1.png" },
+      { date: "yyyy / mm / dd / hh:mm", isWin: false, opponentAvatar: "/images/avatar/default_avatar1.png" },
+      { date: "yyyy / mm / dd / hh:mm", isWin: true, opponentAvatar: "/images/avatar/default_avatar1.png" },
+      { date: "yyyy / mm / dd / hh:mm", isWin: true, opponentAvatar: "/images/avatar/default_avatar1.png" },
+    ],
+  };  // フォロー状態の切り替え
+  const toggleFollow = async () => {
+    if (!userData || !friendshipStatus) return;
+    
+    try {
+      const token = localStorage.getItem('authToken');
+      if (!token) {
+        setError('認証が必要です');
+        return;
+      }
+
+      if (isFollowing) {
+        // アンフォロー実行
+        const response = await fetch(`/api/friend-search/unfollow/${userData.username}`, {
+          method: 'DELETE',
+          headers: {
+            'Authorization': `Bearer ${token}`,
+            'Content-Type': 'application/json'
+          }
+        });        if (response.ok) {
+          setIsFollowing(false);
+          setFriendshipStatus(prev => prev ? {
+            ...prev,
+            isFollowing: false,
+            isMutual: prev.isFollowedBy && false
+          } : null);
+          
+          // 双方向フォローでなくなったため、オンライン状態に関係なくグレーに変更
+          setAvatarBorderColor('gray');
+        } else {
+          throw new Error('アンフォローに失敗しました');
+        }
+      } else {
+        // フォロー実行
+        const response = await fetch('/api/friend-search/follow', {
+          method: 'POST',
+          headers: {
+            'Authorization': `Bearer ${token}`,
+            'Content-Type': 'application/json'
+          },
+          body: JSON.stringify({ username: userData.username })
+        });        if (response.ok) {
+          setIsFollowing(true);
+          setFriendshipStatus(prev => prev ? {
+            ...prev,
+            isFollowing: true,
+            isMutual: prev.isFollowedBy && true
+          } : null);
+          
+          // 双方向フォローになった場合 かつ オンライン状態の場合のみ緑色に変更
+          const newIsMutual = friendshipStatus?.isFollowedBy && true;
+          const isActuallyOnline = userData.isOnline && newIsMutual;
+          setAvatarBorderColor(isActuallyOnline ? 'green' : 'gray');
+        } else {
+          throw new Error('フォローに失敗しました');
+        }
+      }
+    } catch (error) {
+      console.error('フォロー状態の変更に失敗:', error);
+      setError('フォロー状態の変更に失敗しました');
+    }
+  };
+
+  // ローディング状態の表示
+  if (loading) {
+    return (
+      <div className="bg-[#FFFFFF] min-h-screen flex items-center justify-center">
+        <p className="text-2xl text-gray-500">Loading...</p>
+      </div>
+    );
+  }
+
+  // エラー状態の表示
+  if (error) {
+    return (
+      <div className="bg-[#FFFFFF] min-h-screen flex items-center justify-center">
+        <p className="text-2xl text-red-500">{error}</p>
+      </div>
+    );
+  }
+  // ユーザーデータの表示（JWTデータを優先、フォールバックはモックデータ）
+  const displayData = userData || mockData;
+  
+  // 型安全なプロパティアクセス用のヘルパー関数
+  const getDisplayName = () => {
+    if (userData) return userData.username;
+    return mockData.name;
+  };
+  
+  const getDisplayImage = () => {
+    if (userData) return userData.profileImage;
+    return mockData.avatar;
+  };
+  
+  const getDisplayRank = () => {
+    if (userData) return userData.rank || 0;
+    return mockData.rank;
+  };return (
+    <div className="bg-[#FFFFFF] min-h-screen p-4 relative font-sans text-[#5C5E7A]">
+      <main className="max-w-7xl mx-auto flex justify-center items-start gap-12 pt-8">        {/* 左側: アバターと名前 */}
+        <section className="flex flex-col items-center justify-start pt-12 space-y-6">
+          <div className="relative">
+            {/* アバターコンテナ */}            <div className={`w-56 h-56 rounded-full border-[8px] ${
+              avatarBorderColor === 'green' ? 'border-green-400' : 'border-gray-400'
+            } bg-white flex items-center justify-center p-1`}>              <img
+                src={getDisplayImage()}
+                alt={`${getDisplayName()}'s Avatar`}
+                className="w-full h-full object-cover rounded-full"
+              />
+            </div>
+            {/* フォロー/アンフォローボタン */}
+            {showFollowButton && (
+              <button
+                onClick={toggleFollow}
+                className="absolute bottom-1 -right-1 transition-transform hover:scale-105"
+              >
+                <img
+                  src={isFollowing ? "/images/icons/unfollow.svg" : "/images/icons/follow.svg"}
+                  alt={isFollowing ? "Unfollow" : "Follow"}
+                  className="w-12 h-12"
+                />
+              </button>
+            )}
+          </div>          <h1 className="text-6xl font-medium tracking-wider text-gray-600 text-center">
+            {getDisplayName()}
+          </h1>
+        </section>        {/* 中央: ランキング、グラフ、戦績 */}
+        <section className="flex-1 max-w-2xl flex flex-col space-y-8 pt-4">
+          {/* PONG42ランキング */}          <div className="flex justify-center items-center space-x-4">
+             <p className="text-8xl font-light text-gray-500 text-center">
+               #{getDisplayRank().toFixed(2)}
+             </p>
+          </div>
+
+          {/* PONG42ランキング推移グラフ */}
+          <div className="w-full h-48">
+             <svg className="w-full h-full" viewBox="0 0 600 100" preserveAspectRatio="none">
+              <polyline
+                fill="none"
+                stroke="#9496A6"
+                strokeWidth="2.5"
+                points="0,55 120,62 240,40 360,65 480,58 600,52"
+              />
+            </svg>
+          </div>
+
+          {/* PONG2戦績リスト */}
+          <div className="space-y-4">
+            {mockData.pong2History.map((match, index) => (
+              <div key={index} className="flex items-center justify-between py-2">
+                <div className="flex items-center space-x-6">
+                  {/* 勝利時のみ表示される勝利アイコン */}
+                  {match.isWin && (
+                    <div className="w-10 h-10 flex items-center justify-center">
+                      <img
+                        src="/images/icons/win.svg"
+                        alt="Win"
+                        className="w-8 h-8"
+                      />
+                    </div>
+                  )}
+                  {!match.isWin && (
+                    <div className="w-10 h-10"></div>
+                  )}
+                  <span className="text-lg text-[#9496A6] tracking-wide text-center">{match.date}</span>
+                </div>
+                {/* 対戦相手のアバター */}
+                <div className="w-12 h-12 rounded-full overflow-hidden">
+                  <img
+                    src={match.opponentAvatar}
+                    alt="Opponent Avatar"
+                    className="w-full h-full object-cover"
+                  />
+                </div>
+              </div>
+            ))}
+          </div>
+        </section>
+
+      </main>      {/* 右下: マイページボタン */}
+      <button
+        onClick={() => navigate('MyPage')}
+        className="absolute bottom-4 right-4 transition-transform hover:scale-105"
+      >
+        <img
+          src="/images/icons/mypage.svg"
+          alt="MyPage"
+          className="w-16 h-16"
+        />
+      </button>      {/* デバッグ用のコントロールパネル（開発時のみ表示） */}
+      <div className="absolute top-2 right-2 space-y-2 text-sm">
+        <button
+          onClick={() => setAvatarBorderColor(avatarBorderColor === 'green' ? 'gray' : 'green')}
+          className="block px-3 py-1 bg-blue-500 text-white rounded"
+        >
+          アバター縁色切替: {avatarBorderColor}
+        </button>
+        <button
+          onClick={() => setShowFollowButton(!showFollowButton)}
+          className="block px-3 py-1 bg-purple-500 text-white rounded"
+        >
+          フォローボタン: {showFollowButton ? '表示' : '非表示'}
+        </button>
+      </div>
+
+    </div>
+  );
+};
+
+export default UserProfile;