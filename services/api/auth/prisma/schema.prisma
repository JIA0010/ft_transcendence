--- conflicted
+++ resolved
@@ -16,11 +16,6 @@
   username    String    @id // ユーザー名を主キーとして使用
   email       String    @unique
   password    String
-<<<<<<< HEAD
-  createdAt   DateTime  @default(now())
-  updatedAt   DateTime  @updatedAt
-=======
->>>>>>> 05b3bdde
   
   @@map("users")
 }