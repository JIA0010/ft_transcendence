--- conflicted
+++ resolved
@@ -2,13 +2,6 @@
 
 WORKDIR /app
 
-<<<<<<< HEAD
-# Node.js用のパッケージマネージャー、pnpmを使用()
-RUN npm install -g pnpm@10.11.0
-
-
-# ts-nodeをグローバルにインストール()
-=======
 # 必要なパッケージのみインストール
 RUN apt-get update && apt-get install -y --no-install-recommends \
     openssl \
@@ -19,7 +12,6 @@
 RUN npm install -g pnpm@10.11.0
 
 # 開発に必要なツールをインストール
->>>>>>> 4fa38bd4
 RUN npm install -g ts-node typescript
 
 # パッケージ依存関係をコピーしてインストール
@@ -38,16 +30,5 @@
 # ボリューム設定 - SQLiteデータベースファイル用
 VOLUME ["/app/data"]
 
-<<<<<<< HEAD
-# 環境変数設定
-ENV DATABASE_URL="file:/app/data/auth.db"
-ENV NODE_ENV="production"
-ENV JWT_SECRET="your-secure-jwt-secret-key-should-be-changed-in-production"
-# Fastifyサーバーがすべてのインターフェースでリッスンするための設定
-ENV HOST="0.0.0.0" 
-ENV PORT=3000
-
-=======
->>>>>>> 4fa38bd4
 # マイグレーション実行、シード処理、そして起動
 CMD ["sh", "-c", "npx prisma migrate deploy && npx prisma db seed && node dist/main.js"]